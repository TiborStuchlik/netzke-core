module Netzke
  # This module takes care of components' client-server communication.
  module Services
    extend ActiveSupport::Concern

    module ClassMethods
      # Defines an endpoint - a connection point between the client side of a component and its server side. For example:
      #
      #     endpoint :do_something do |params|
      #       # ...
      #     end
      #
      # By defining the endpoint on the server, the client side automatically gets a method that is used to call the server, in this case `doSomething` (note conversion from underscore to camelcase). It can be called like this:
      #
      #     this.doSomething(argsObject, callbackFunction, scope);
      #
      # * +argsObject+ is what the server side will receive as the +params+ argument
      # * +callbackFunction+ (optional) will be called after the server successfully processes the request
      # * +scope+ (optional) the scope in which +callbackFunction+ will be called
      #
      # The callback function may receive an argument which will be set to the value that the server passes to the special +set_result+ key in the resulting hash:
      #
      #     endpoint :do_something do |params|
      #       # ...
      #       {:set_result => 42}
      #     end
      #
      # Any other key in the resulting hash will result in a corresponding JavaScript-side function call, with the parameter set to the value of that key. For example:
      #
      #     endpoint :do_something do |params|
      #       # ...
      #       {:set_result => 42, :set_title => "New title, set by the server"}
      #     end
      #
      # This will result in the call to the +setTitle+ method on the client side of the component, with "New title, set by the server" as the parameter.
      def endpoint(name, options = {}, &block)
        register_endpoint(name, options)
        define_method("#{name}_endpoint", &block) if block # if no block is given, the method is supposed to be defined elsewhere

        # define_method name, &block if block # if no block is given, the method is supposed to be defined elsewhere
        define_method :"_#{name}_ep_wrapper" do |*args|
          res = send("#{name}_endpoint", *args)
          res.respond_to?(:to_nifty_json) && res.to_nifty_json || ""
        end
      end

      # Returns all endpoints as a hash
      def endpoints
        read_inheritable_attribute(:endpoints) || {}
      end

      def api(*api_points) #:nodoc:
        ::ActiveSupport::Deprecation.warn("Using the 'api' call has no longer effect. Define endpoints instead.", caller)
      end

      protected

      # Registers an endpoint
      def register_endpoint(ep, options)
        current_endpoints = read_inheritable_attribute(:endpoints) || {}
        current_endpoints.merge!(ep => options)
        write_inheritable_attribute(:endpoints, current_endpoints)
      end

<<<<<<< HEAD
    included do

      # Loads a component on browser's request. Every Nettzke component gets this endpoint.
      # <tt>params</tt> should contain:
      # * <tt>:cache</tt> - an array of component classes cached at the browser
      # * <tt>:id</tt> - reference to the component
      # * <tt>:container</tt> - Ext id of the container where in which the component will be rendered
      endpoint :deliver_component do |params|
        cache = params[:cache].split(",") # array of cached xtypes
        component_name = params[:name].underscore.to_sym
        component = components[component_name] && component_instance(component_name)

        if component
          # inform the component that it's being loaded
          component.before_load

          [{
            :eval_js => component.js_missing_code(cache),
            :eval_css => component.css_missing_code(cache)
          }, {
            :component_delivered => component.js_config
          }]
        else
          {:feedback => "Couldn't load component '#{component_name}'"}
        end
      end

=======
    end

    # Invokes endpoint calls
    # +endpoint+ may contain the path to the endpoint in a component down the hierarchy, e.g.:
    #
    #     invoke_endpoint(:users__center__get_data, params)
    def invoke_endpoint(endpoint, params)
      ep_config = self.class.endpoints[endpoint.to_sym]

      if respond_to?("_#{endpoint}_ep_wrapper")
        # we have this endpoint defined
        send("_#{endpoint}_ep_wrapper", params)
      elsif respond_to?(endpoint)
        # for backward compatibility
        ::ActiveSupport::Deprecation.warn("When overriding endpoints, use the '_endpoint' suffix (concerns: #{endpoint})", caller)
        send(endpoint, params)
      elsif respond_to?("#{endpoint}_endpoint")
        # for backward compatibility
        send("#{endpoint}_endpoint", params)
      else
        # Let's try to find it recursively in a component down the hierarchy
        child_component, *action = endpoint.to_s.split('__')
        child_component = child_component.to_sym
        action = !action.empty? && action.join("__").to_sym

        raise RuntimeError, "Component '#{self.class.name}' does not have endpoint '#{endpoint}'" if !action

        if components[child_component]
          component_instance(child_component).invoke_endpoint(action, params)
        else
          # component_missing can be overridden if necessary
          component_missing(child_component)
        end
      end
>>>>>>> 4fcea554
    end

  end
end<|MERGE_RESOLUTION|>--- conflicted
+++ resolved
@@ -62,35 +62,6 @@
         write_inheritable_attribute(:endpoints, current_endpoints)
       end
 
-<<<<<<< HEAD
-    included do
-
-      # Loads a component on browser's request. Every Nettzke component gets this endpoint.
-      # <tt>params</tt> should contain:
-      # * <tt>:cache</tt> - an array of component classes cached at the browser
-      # * <tt>:id</tt> - reference to the component
-      # * <tt>:container</tt> - Ext id of the container where in which the component will be rendered
-      endpoint :deliver_component do |params|
-        cache = params[:cache].split(",") # array of cached xtypes
-        component_name = params[:name].underscore.to_sym
-        component = components[component_name] && component_instance(component_name)
-
-        if component
-          # inform the component that it's being loaded
-          component.before_load
-
-          [{
-            :eval_js => component.js_missing_code(cache),
-            :eval_css => component.css_missing_code(cache)
-          }, {
-            :component_delivered => component.js_config
-          }]
-        else
-          {:feedback => "Couldn't load component '#{component_name}'"}
-        end
-      end
-
-=======
     end
 
     # Invokes endpoint calls
@@ -125,7 +96,6 @@
           component_missing(child_component)
         end
       end
->>>>>>> 4fcea554
     end
 
   end
