module Netzke
  module Railz
    module ActionViewExt
      # Implementation of Ext-specific helpers
      module Ext #:nodoc:

        protected

          def netzke_ext_css_include(params)
            # ExtJS base
<<<<<<< HEAD
            res = stylesheet_link_tag("/extjs4/resources/css/ext")

            # ExtJS theming
            # res << "\n" << stylesheet_link_tag("/extjs4/resources/css/xtheme-#{theme}") unless theme.to_sym == :default
=======
            res = ["/extjs/resources/css/ext-all"]

            # ExtJS theming
            res << "/extjs/resources/css/xtheme-#{params[:theme]}" if params[:theme]
>>>>>>> 4fcea554

            # Netzke-related dynamic css
            res << "/netzke/ext"

            res += Netzke::Core.external_ext_css

            stylesheet_link_tag(res, :cache => false && params[:cache]) # caching is not possible at this time, as the stylesheets use relative asset paths
          end

<<<<<<< HEAD
          def netzke_ext_js_include
            res = []

            # ExtJS
            # TODO: Introduce production versions of Ext JS 4, when ready
            res << (ENV['RAILS_ENV'] == 'development' ? javascript_include_tag("/extjs4/ext-core-debug", "/extjs4/ext-all-debug") : javascript_include_tag("/extjs4/ext-core-debug", "/extjs/ext-all-debug"))
=======
          def netzke_ext_js_include(params)
            # ExtJS stuff
            res = if ENV['RAILS_ENV'] == 'development'
              [
                "/extjs/adapter/ext/ext-base-debug",
                "/extjs/ext-all-debug"
              ]
            else
              [
                "/extjs/adapter/ext/ext-base",
                "/extjs/ext-all"
              ]
            end
>>>>>>> 4fcea554

            # Netzke-related dynamic JavaScript
            res << "/netzke/ext"

            javascript_include_tag(res, :cache => params[:cache])
          end

          def netzke_ext_js(params)
            res = []
            res << content_for(:netzke_js_classes)
            res << "\n"

            res << "Ext.onReady(function(){"
            res << content_for(:netzke_on_ready)
            res << "});"

            javascript_tag(res.join("\n"))
          end

          # (Experimental) Embeds a "pure" (non-Netzke) Ext component into the view, e.g.:
          #     <%= ext :my_panel, :xtype => :panel, :html => "Simple Panel"
          def ext(name, config = {}) #:doc:
            comp = Netzke::ExtComponent.new(name, config)
            content_for :netzke_on_ready, raw("#{comp.js_component_render}")
            raw(comp.js_component_html)
          end

      end
    end
  end
end<|MERGE_RESOLUTION|>--- conflicted
+++ resolved
@@ -8,17 +8,7 @@
 
           def netzke_ext_css_include(params)
             # ExtJS base
-<<<<<<< HEAD
             res = stylesheet_link_tag("/extjs4/resources/css/ext")
-
-            # ExtJS theming
-            # res << "\n" << stylesheet_link_tag("/extjs4/resources/css/xtheme-#{theme}") unless theme.to_sym == :default
-=======
-            res = ["/extjs/resources/css/ext-all"]
-
-            # ExtJS theming
-            res << "/extjs/resources/css/xtheme-#{params[:theme]}" if params[:theme]
->>>>>>> 4fcea554
 
             # Netzke-related dynamic css
             res << "/netzke/ext"
@@ -28,28 +18,12 @@
             stylesheet_link_tag(res, :cache => false && params[:cache]) # caching is not possible at this time, as the stylesheets use relative asset paths
           end
 
-<<<<<<< HEAD
           def netzke_ext_js_include
             res = []
 
             # ExtJS
             # TODO: Introduce production versions of Ext JS 4, when ready
             res << (ENV['RAILS_ENV'] == 'development' ? javascript_include_tag("/extjs4/ext-core-debug", "/extjs4/ext-all-debug") : javascript_include_tag("/extjs4/ext-core-debug", "/extjs/ext-all-debug"))
-=======
-          def netzke_ext_js_include(params)
-            # ExtJS stuff
-            res = if ENV['RAILS_ENV'] == 'development'
-              [
-                "/extjs/adapter/ext/ext-base-debug",
-                "/extjs/ext-all-debug"
-              ]
-            else
-              [
-                "/extjs/adapter/ext/ext-base",
-                "/extjs/ext-all"
-              ]
-            end
->>>>>>> 4fcea554
 
             # Netzke-related dynamic JavaScript
             res << "/netzke/ext"
