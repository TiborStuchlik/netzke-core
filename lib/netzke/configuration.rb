--- conflicted
+++ resolved
@@ -90,80 +90,34 @@
 
     end
 
-<<<<<<< HEAD
-    module InstanceMethods
-      def configure
-        # default config
-        config.merge!(self.class.default_instance_config)
-        config.merge!(self.class.read_inheritable_attribute(:default_config) || {})
+    def configure
+      # default config
+      config.merge!(self.class.default_instance_config)
+      config.merge!(self.class.read_inheritable_attribute(:default_config) || {})
 
-        # passed config
-        config.merge!(@passed_config)
+      # passed config
+      config.merge!(@passed_config)
 
-        # persistent config
-        config.merge!(persistent_options) if config[:persistence]
+      # persistent config
+      config.merge!(persistent_options) if config[:persistence]
 
-        # session options
-        config.merge!(session_options) # if @config[:session_persistence]
+      # session options
+      config.merge!(session_options) # if @config[:session_persistence]
 
-        # parent config
-        config.merge!(parent.strong_children_config) unless parent.nil?
-      end
-
-      # Component's config
-      def config
-        @config ||= ActiveSupport::OrderedOptions.new
-      end
-
-      # TODO: get rid of these; probably were once needed for persistence
-      def flat_config(key = nil)
-        fc = config.flatten_with_type
-        key.nil? ? fc : fc.select{ |c| c[:name] == key.to_sym }.first.try(:value)
-      end
-=======
-    # Default config - before applying any passed configuration
-    def default_config
-      @default_config ||= {}.merge(weak_default_options).merge(self.class.default_instance_config).merge(self.class.read_inheritable_attribute(:default_config) || {})
+      # parent config
+      config.merge!(parent.strong_children_config) unless parent.nil?
     end
 
-    # Static, hardcoded config. Consists of default values merged with config that was passed during instantiation
-    def initial_config
-      @initial_config ||= default_config.merge(weak_initial_options).merge(@passed_config)
+    # Component's config
+    def config
+      @config ||= ActiveSupport::OrderedOptions.new
     end
 
-    # Config that is not overridden by parents and sessions
-    def independent_config
-      @independent_config ||= initial_config.merge(weak_independent_options).merge(initial_config[:persistence] ? persistent_options : {})
+    # TODO: get rid of these; probably were once needed for persistence
+    def flat_config(key = nil)
+      fc = config.flatten_with_type
+      key.nil? ? fc : fc.select{ |c| c[:name] == key.to_sym }.first.try(:value)
     end
-
-    def session_config
-      @session_config ||= independent_config.merge(weak_session_options).merge(session_options)
-    end
-
-    # Last level config, overridden only by ineritance
-    def final_config
-      @strong_config ||= session_config.merge(weak_final_options).merge(strong_parent_config)
-    end
-
-    def configuration
-      final_config
-    end
-
-    # Resulting config that takes into account all possible ways to configure a component. *Read only*.
-    # Translates into something like this:
-    #
-    #     default_config.
-    #     deep_merge(@passed_config).
-    #     deep_merge(persistent_options).
-    #     deep_merge(strong_parent_config).
-    #     deep_merge(strong_session_config)
-    #
-    # Moved out to a separate method in order to provide for easy caching.
-    # *Do not override this method*, use +Base.config+ instead.
-    def config
-      @config ||= configuration
-    end
->>>>>>> ed28cea5
 
     def flat_config(key = nil)
       fc = config.flatten_with_type
