module Netzke
  # Handles all the intricate matters of component configuration.
  # TODO: simplify!
  module Configuration
    extend ActiveSupport::Concern

    CONFIGURATION_LEVELS = [:default, :initial, :independent, :session, :final]

<<<<<<< HEAD
    #included do
      #CONFIGURATION_LEVELS.each do |level|
        #define_method("weak_#{level}_options"){ {} }
      #end
    #end
=======
    included do
      CONFIGURATION_LEVELS.each do |level|
        define_method("weak_#{level}_options"){ {} }
      end

      class_attribute :default_config_attr
      self.default_config_attr = {}

    end
>>>>>>> aa75821a

    module ClassMethods
      def setup
        yield self
      end

      # Config options that should not go to the client side
      def server_side_config_options
        [:lazy_loading, :class_name, :components]
      end

      def config(*args, &block)
        level = args.first.is_a?(Symbol) ? args.first : :final
        config_hash = args.last.is_a?(Hash) && args.last
        raise ArgumentError, "Config hash or block required" if !block_given? && !config_hash
        if block_given?
          define_method(:"weak_#{level}_options", &block)
        else
          define_method(:"weak_#{level}_options") do
            config_hash
          end
        end
      end

      # Used to define class-level configuration options for a component, e.g.:
      #
      #     class Netzke::Basepack::GridPanel < Netzke::Base
      #       class_config_option :rows_reordering_available, true
      #       ...
      #     end
      #
      # This can later be set in the application configuration:
      #
      #     module RailsApp
      #       class Application < Rails::Application
      #         config.netzke.basepack.grid_panel.rows_reordering_available = false
      #         ...
      #       end
      #     end
      #
      # Configuration options can be accessed as class attributes:
      #
      #     Netzke::Basepack::GridPanel.rows_reordering_available # => false
      def class_config_option(name, default_value)
        value = if app_level_config.has_key?(name.to_sym)
          if app_level_config[name.to_sym].is_a?(Hash) && default_value.is_a?(Hash)
            default_value.deep_merge(app_level_config[name.to_sym])
          else
            app_level_config[name.to_sym]
          end
        else
          default_value
        end

        class_attribute(name.to_sym)
        self.send("#{name}=", value)
      end

      protected

        def app_level_config
          @app_level_config ||= class_ancestors.inject({}) do |r,klass|
            r.deep_merge(klass.app_level_config_excluding_parents)
          end
        end

        def app_level_config_excluding_parents
          path_parts = name.split("::").map(&:underscore)[1..-1]
          if path_parts.present?
            path_parts.inject(Netzke::Core.config) do |r,part|
              r.send(part)
            end
          else
            {}
          end
        end

    end

<<<<<<< HEAD
    def configure
      # default config
      config.merge!(self.class.default_instance_config)
      config.merge!(self.class.read_inheritable_attribute(:default_config) || {})
=======
    # Default config - before applying any passed configuration
    def default_config
      @default_config ||= {}.merge(weak_default_options).merge(self.class.default_instance_config).merge(self.default_config_attr)
    end
>>>>>>> aa75821a

      # passed config
      config.merge!(@passed_config)

      # persistent config
      config.merge!(persistent_options) if config[:persistence]

      # session options
      config.merge!(session_options) # if @config[:session_persistence]

      # parent config
      config.merge!(parent.strong_children_config) unless parent.nil?
    end

    # Component's config
    def config
      @config ||= ActiveSupport::OrderedOptions.new
    end

    # TODO: get rid of these; probably were once needed for persistence
    def flat_config(key = nil)
      fc = config.flatten_with_type
      key.nil? ? fc : fc.select{ |c| c[:name] == key.to_sym }.first.try(:value)
    end

    def flat_config(key = nil)
      fc = config.flatten_with_type
      key.nil? ? fc : fc.select{ |c| c[:name] == key.to_sym }.first.try(:value)
    end

    def strong_parent_config
      @strong_parent_config ||= parent.nil? ? {} : parent.strong_children_config
    end

    def flat_independent_config(key = nil)
      fc = independent_config.flatten_with_type
      key.nil? ? fc : fc.select{ |c| c[:name] == key.to_sym }.first.try(:value)
    end

    def flat_default_config(key = nil)
      fc = default_config.flatten_with_type
      key.nil? ? fc : fc.select{ |c| c[:name] == key.to_sym }.first.try(:value)
    end

    def flat_initial_config(key = nil)
      fc = initial_config.flatten_with_type
      key.nil? ? fc : fc.select{ |c| c[:name] == key.to_sym }.first.try(:value)
    end

    # Like normal config, but stored in session
    # def weak_session_config
    #   component_session[:weak_session_config] ||= {}
    # end
    #
    # def strong_session_config
    #   component_session[:strong_session_config] ||= {}
    # end



    # configuration of all children will get deep_merge'd with strong_children_config
    # def strong_children_config= (c)
    #   @strong_children_config = c
    # end

    # This config will be picked up by all the descendants
    def strong_children_config
      @strong_children_config ||= parent.nil? ? {} : parent.strong_children_config
    end

    # configuration of all children will get reverse_deep_merge'd with weak_children_config
    # def weak_children_config= (c)
    #   @weak_children_config = c
    # end

    def weak_children_config
      @weak_children_config ||= {}
    end

  end
end<|MERGE_RESOLUTION|>--- conflicted
+++ resolved
@@ -6,23 +6,14 @@
 
     CONFIGURATION_LEVELS = [:default, :initial, :independent, :session, :final]
 
-<<<<<<< HEAD
-    #included do
+    included do
       #CONFIGURATION_LEVELS.each do |level|
         #define_method("weak_#{level}_options"){ {} }
       #end
-    #end
-=======
-    included do
-      CONFIGURATION_LEVELS.each do |level|
-        define_method("weak_#{level}_options"){ {} }
-      end
 
       class_attribute :default_config_attr
       self.default_config_attr = {}
-
     end
->>>>>>> aa75821a
 
     module ClassMethods
       def setup
@@ -102,17 +93,10 @@
 
     end
 
-<<<<<<< HEAD
     def configure
       # default config
       config.merge!(self.class.default_instance_config)
-      config.merge!(self.class.read_inheritable_attribute(:default_config) || {})
-=======
-    # Default config - before applying any passed configuration
-    def default_config
-      @default_config ||= {}.merge(weak_default_options).merge(self.class.default_instance_config).merge(self.default_config_attr)
-    end
->>>>>>> aa75821a
+      config.merge!(self.class.default_config_attr)
 
       # passed config
       config.merge!(@passed_config)
