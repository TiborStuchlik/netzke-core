GEM
  remote: http://rubygems.org/
  specs:
    actionmailer (3.2.9)
      actionpack (= 3.2.9)
      mail (~> 2.4.4)
    actionpack (3.2.9)
      activemodel (= 3.2.9)
      activesupport (= 3.2.9)
      builder (~> 3.0.0)
      erubis (~> 2.7.0)
      journey (~> 1.0.4)
      rack (~> 1.4.0)
      rack-cache (~> 1.2)
      rack-test (~> 0.6.1)
      sprockets (~> 2.2.1)
    activemodel (3.2.9)
      activesupport (= 3.2.9)
      builder (~> 3.0.0)
    activerecord (3.2.9)
      activemodel (= 3.2.9)
      activesupport (= 3.2.9)
      arel (~> 3.0.2)
      tzinfo (~> 0.3.29)
    activeresource (3.2.9)
      activemodel (= 3.2.9)
      activesupport (= 3.2.9)
    activesupport (3.2.9)
      i18n (~> 0.6)
      multi_json (~> 1.0)
    addressable (2.3.2)
    arel (3.0.2)
    builder (3.0.4)
    capybara (1.1.4)
      mime-types (>= 1.16)
      nokogiri (>= 1.3.3)
      rack (>= 1.0.0)
      rack-test (>= 0.5.4)
      selenium-webdriver (~> 2.0)
      xpath (~> 0.1.4)
    childprocess (0.3.6)
      ffi (~> 1.0, >= 1.0.6)
    cucumber (1.2.1)
      builder (>= 2.1.2)
      diff-lcs (>= 1.1.3)
      gherkin (~> 2.11.0)
      json (>= 1.4.6)
    cucumber-rails (1.3.0)
      capybara (>= 1.1.2)
      cucumber (>= 1.1.8)
      nokogiri (>= 1.5.0)
    database_cleaner (0.9.1)
    diff-lcs (1.1.3)
    erubis (2.7.0)
    execjs (1.4.0)
      multi_json (~> 1.0)
    ffi (1.1.5)
    gherkin (2.11.5)
    hike (1.2.1)
    i18n (0.6.1)
    journey (1.0.4)
    json (1.7.5)
    libwebsocket (0.1.7.1)
      addressable
      websocket
    mail (2.4.4)
      i18n (>= 0.4.0)
      mime-types (~> 1.16)
      treetop (~> 1.4.8)
    mime-types (1.19)
    multi_json (1.4.0)
    nokogiri (1.5.5)
    polyglot (0.3.3)
    rack (1.4.1)
    rack-cache (1.2)
      rack (>= 0.4)
    rack-ssl (1.3.2)
      rack
    rack-test (0.6.2)
      rack (>= 1.0)
    rails (3.2.9)
      actionmailer (= 3.2.9)
      actionpack (= 3.2.9)
      activerecord (= 3.2.9)
      activeresource (= 3.2.9)
      activesupport (= 3.2.9)
      bundler (~> 1.0)
      railties (= 3.2.9)
    railties (3.2.9)
      actionpack (= 3.2.9)
      activesupport (= 3.2.9)
      rack-ssl (~> 1.3.2)
      rake (>= 0.8.7)
      rdoc (~> 3.4)
      thor (>= 0.14.6, < 2.0)
    rake (10.0.2)
    rdoc (3.12)
      json (~> 1.4)
    rspec-core (2.12.1)
    rspec-expectations (2.12.0)
      diff-lcs (~> 1.1.3)
    rspec-mocks (2.12.0)
    rspec-rails (2.12.0)
      actionpack (>= 3.0)
      activesupport (>= 3.0)
      railties (>= 3.0)
      rspec-core (~> 2.12.0)
      rspec-expectations (~> 2.12.0)
      rspec-mocks (~> 2.12.0)
    rubyzip (0.9.9)
    selenium-webdriver (2.26.0)
      childprocess (>= 0.2.5)
      libwebsocket (~> 0.1.3)
      multi_json (~> 1.0)
      rubyzip
    sprockets (2.2.2)
      hike (~> 1.2)
      multi_json (~> 1.0)
      rack (~> 1.0)
      tilt (~> 1.1, != 1.3.0)
    sqlite3 (1.3.6)
    thor (0.16.0)
    tilt (1.3.3)
    treetop (1.4.12)
      polyglot
      polyglot (>= 0.3.1)
    tzinfo (0.3.35)
    uglifier (1.3.0)
      execjs (>= 0.3.0)
      multi_json (~> 1.0, >= 1.0.2)
    websocket (1.0.4)
    xpath (0.1.4)
      nokogiri (~> 1.3)

PLATFORMS
  ruby

DEPENDENCIES
  capybara (~> 1)
  cucumber
  cucumber-rails
  database_cleaner
<<<<<<< HEAD
  rails (~> 3.2.9)
=======
  execjs
  rails (~> 3.2.0)
>>>>>>> 3a48ea55
  rspec-rails
  sqlite3
  uglifier<|MERGE_RESOLUTION|>--- conflicted
+++ resolved
@@ -140,12 +140,8 @@
   cucumber
   cucumber-rails
   database_cleaner
-<<<<<<< HEAD
+  execjs
   rails (~> 3.2.9)
-=======
-  execjs
-  rails (~> 3.2.0)
->>>>>>> 3a48ea55
   rspec-rails
   sqlite3
   uglifier