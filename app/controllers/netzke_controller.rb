class NetzkeController < ApplicationController

  def ext
    respond_to do |format|
      format.js {
        res = initial_dynamic_javascript << "\n"

        # Core JavaScript
        res << File.new(File.expand_path("../../../javascripts/core.js", __FILE__)).read
        # Ext-specific JavaScript
        res << File.new(File.expand_path("../../../javascripts/ext.js", __FILE__)).read

        # Pluggable JavaScript (used by other Netzke-powered gems like netzke-basepack)
        Netzke::Core.ext_javascripts.each do |path|
          f = File.new(path)
          res << f.read
        end

        render :text => defined?(::Rails) && ::Rails.env.production? ? res.strip_js_comments : res
      }

      format.css {
        res = File.new(File.expand_path("../../../stylesheets/core.css", __FILE__)).read

        # Pluggable stylesheets (may be used by other Netzke-powered gems like netzke-basepack)
        Netzke::Core.ext_stylesheets.each do |path|
          f = File.new(path)
          res << f.read
        end

        render :text => res
      }
    end
  end

  def touch
    respond_to do |format|
      format.js {
        res = initial_dynamic_javascript << "\n"

        # Core JavaScript
        res << File.new(File.expand_path("../../../javascripts/core.js", __FILE__)).read
        # Touch-specific JavaScript
        res << File.new(File.expand_path("../../../javascripts/touch.js", __FILE__)).read

        # Pluggable JavaScript (may be used by other Netzke-powered gems like netzke-basepack)
        Netzke::Core.touch_javascripts.each do |path|
          f = File.new(path)
          res << f.read
        end

        render :text => defined?(::Rails) && ::Rails.env.production? ? res.strip_js_comments : res
      }

      format.css {
        res = File.new(File.expand_path("../../../stylesheets/core.css", __FILE__)).read

        # Pluggable stylesheets (may be used by other Netzke-powered gems like netzke-basepack)
        Netzke::Core.touch_stylesheets.each do |path|
          f = File.new(path)
          res << f.read
        end

        render :text => res
      }
    end
  end

  # Action for Ext.Direct RPC calls
  def direct
    result=""
    error=false
    if params['_json'] # this is a batched request
      params['_json'].each do |batch|
        result+= result.blank? ? '[' : ', '
        begin
          result+=invoke_endpoint batch[:act], batch[:method].underscore, batch[:data], batch[:tid]
        rescue Exception  => e
          Rails.logger.error "!!! Netzke: Error invoking endpoint: #{batch[:act]} #{batch[:method].underscore} #{batch[:data].inspect} #{batch[:tid]}\n"
          Rails.logger.error e.message
          Rails.logger.error e.backtrace
          error=true
          break;
        end
      end
      result+=']'
    else # this is a single request
      result=invoke_endpoint params[:act], params[:method].underscore, params[:data], params[:tid]
    end
    render :text => result, :layout => false, :status => error ? 500 : 200
  end

  # Action used by non-Ext.Direct (Touch) components
  def dispatcher
    endpoint_dispatch(params[:address])
  end

  protected

    def invoke_endpoint component_name, action, data, tid
      data=data[0] || {} # we get data as an array, extract the single argument if available

      root_component_name, *sub_components = component_name.split('__')
      root_component = Netzke::Base.instance_by_config Netzke::Core.session[:netzke_components][root_component_name.to_sym]
      if sub_components.empty?
        # we need to dispatch to root component, send it _#{action}_ep_wrapper
        endpoint_action = "_#{action}_ep_wrapper"
      else
        # we need to dispatch to one or more sub_components, send subcomp__subsubcomp__endpoint to root component
        endpoint_action = sub_components.join('__')+'__'+action
      end
      # send back JSON as specified in Ext.direct spec
      #  => type: rpc
      #  => tid, action, method as in the request, so that the client can mark the transaction and won't retry it
      #  => result: JavaScript code from he endpoint result which gets applied to the client-side component instance
      result = root_component.send(endpoint_action, data)

      {:type => "rpc", :tid => tid, :action => component_name, :method => action, :result => result.present? && result.l || {}}.to_json
    end

    # Main dispatcher of old-style (Sencha Touch) HTTP requests. The URL contains the name of the component,
    # as well as the method of this component to be called, according to the double underscore notation.
    # E.g.: some_grid__post_grid_data.
    def endpoint_dispatch(method_name)
      component_name, *action = method_name.to_s.split('__')
      component_name = component_name.to_sym
      action = !action.empty? && action.join("__").to_sym

      if action
        w_instance = Netzke::Base.instance_by_config(Netzke::Core.session[:netzke_components][component_name])
        # only component's actions starting with "endpoint_" are accessible from outside (security)
        endpoint_action = action.to_s.index('__') ? action : "_#{action}_ep_wrapper"
        render :text => w_instance.send(endpoint_action, params), :layout => false
      else
        super
      end
    end

    # Generates initial javascript code that is dependent on Rails environement
    def initial_dynamic_javascript
      res = []
      res << %(Ext.Ajax.extraParams = {authenticity_token: '#{form_authenticity_token}'}; // Rails' forgery protection)
      res << %{Ext.ns('Netzke');}
      res << %{Ext.ns('Netzke.core');}
      res << %{Netzke.RelativeUrlRoot = '#{ActionController::Base.config.relative_url_root}';}
<<<<<<< HEAD
      res << %{Netzke.RelativeExtUrl = '#{ActionController::Base.config.relative_url_root}/extjs4';}
=======
      res << %{Netzke.RelativeExtUrl = '#{ActionController::Base.config.relative_url_root}/extjs';}

      # TODO: this will needs some DRYing
      res << %{Netzke.core.directMaxRetries = '#{Netzke::Core.js_direct_max_retries}';}

>>>>>>> 8ff87997
      res.join("\n")
    end

end<|MERGE_RESOLUTION|>--- conflicted
+++ resolved
@@ -143,15 +143,11 @@
       res << %{Ext.ns('Netzke');}
       res << %{Ext.ns('Netzke.core');}
       res << %{Netzke.RelativeUrlRoot = '#{ActionController::Base.config.relative_url_root}';}
-<<<<<<< HEAD
       res << %{Netzke.RelativeExtUrl = '#{ActionController::Base.config.relative_url_root}/extjs4';}
-=======
-      res << %{Netzke.RelativeExtUrl = '#{ActionController::Base.config.relative_url_root}/extjs';}
 
       # TODO: this will needs some DRYing
       res << %{Netzke.core.directMaxRetries = '#{Netzke::Core.js_direct_max_retries}';}
 
->>>>>>> 8ff87997
       res.join("\n")
     end
 
