--- conflicted
+++ resolved
@@ -65,7 +65,6 @@
       }
     end
   end
-<<<<<<< HEAD
   
   private
   def invoke_endpoint component_name, action, data, tid
@@ -111,11 +110,6 @@
       result=invoke_endpoint params[:act], params[:method].underscore, params[:data], params[:tid]
     end
     render :text => result, :layout => false, :status => error ? 500 : 200
-=======
-
-  def dispatcher
-    endpoint_dispatch(params[:address])
->>>>>>> 5f2d4de7
   end
 
   protected
