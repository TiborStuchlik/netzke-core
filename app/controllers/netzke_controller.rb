--- conflicted
+++ resolved
@@ -71,25 +71,6 @@
       }.to_json
     end
 
-    # Main dispatcher of old-style (Sencha Touch) HTTP requests. The URL contains the name of the component,
-    # as well as the method of this component to be called, according to the double underscore notation.
-    # E.g.: some_grid__post_grid_data.
-<<<<<<< HEAD
-    def endpoint_dispatch(method_name)
-      component_name, *action = method_name.to_s.split('__')
-      component_name = component_name.to_sym
-      action = !action.empty? && action.join("__").to_sym
-
-      if action
-        w_instance = Netzke::Base.instance_by_config(Netzke::Core.session[:netzke_components][component_name])
-        # only component's actions starting with "endpoint_" are accessible from outside (security)
-        endpoint_action = action.to_s.index('__') ? action : "_#{action}_ep_wrapper"
-        render :text => w_instance.send(endpoint_action, params), :layout => false
-      else
-        super
-      end
-    end
-
     # Generates initial javascript code that is dependent on Rails environement
     def initial_dynamic_javascript
       res = []
@@ -104,11 +85,13 @@
 
       res.join("\n")
     end
-=======
+
+    # Main dispatcher of old-style (Sencha Touch) HTTP requests. The URL contains the name of the component,
+    # as well as the method of this component to be called, according to the double underscore notation.
+    # E.g.: some_grid__post_grid_data.
     def endpoint_dispatch(endpoint_path)
       component_name, *sub_components = endpoint_path.split('__')
       component_instance = Netzke::Base.instance_by_config(Netzke::Core.session[:netzke_components][component_name.to_sym])
->>>>>>> 4fcea554
 
       # We render text/plain, so that the browser never modifies our response
       response.headers["Content-Type"] = "text/plain; charset=utf-8"
