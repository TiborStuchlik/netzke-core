/*
This file gets loaded along with the rest of Ext library at the initial load
At this time the following constants have been set by Rails:

  Netzke.RelativeUrlRoot - set to ActionController::Base.config.relative_url_root
  Netzke.RelativeExtUrl - URL to ext files
*/

// Initial stuff
Ext.BLANK_IMAGE_URL = Netzke.RelativeExtUrl + "/resources/images/default/s.gif";
Ext.ns('Ext.netzke'); // namespace for extensions that depend on Ext

Netzke.isLoading=function () {
  return Netzke.runningRequests != 0;
}
Netzke.runningRequests = 0;

Netzke.deprecationWarning = function(msg){
  if (typeof console == 'undefined') {
    // no console defined
  } else {
    console.info("Netzke: " + msg);
  }
};

Ext.ns('Netzke.page'); // namespace for all component instantces on the page
Ext.ns('Netzke.classes'); // namespace for all component classes
Ext.ns('Netzke.classes.Core'); // namespace for all component classes

Netzke.chainApply = function(){
  var res = {};
  Ext.each(arguments, function(o){
    Ext.apply(res, o);
  });
  return res;
};

// Some Ruby-ish String extensions
// from http://code.google.com/p/inflection-js/
String.prototype.camelize=function(lowFirstLetter)
{
  var str=this; //.toLowerCase();
  var str_path=str.split('/');
  for(var i=0;i<str_path.length;i++)
  {
    var str_arr=str_path[i].split('_');
    var initX=((lowFirstLetter&&i+1==str_path.length)?(1):(0));
    for(var x=initX;x<str_arr.length;x++)
      str_arr[x]=str_arr[x].charAt(0).toUpperCase()+str_arr[x].substring(1);
    str_path[i]=str_arr.join('');
  }
  str=str_path.join('::');
  return str;
};

String.prototype.capitalize=function()
{
  var str=this.toLowerCase();
  str=str.substring(0,1).toUpperCase()+str.substring(1);
  return str;
};

String.prototype.humanize=function(lowFirstLetter)
{
  var str=this.toLowerCase();
  str=str.replace(new RegExp('_id','g'),'');
  str=str.replace(new RegExp('_','g'),' ');
  if(!lowFirstLetter)str=str.capitalize();
  return str;
};

// This one is borrowed from prototype.js
String.prototype.underscore = function() {
  return this.replace(/::/g, '/')
             .replace(/([A-Z]+)([A-Z][a-z])/g, '$1_$2')
             .replace(/([a-z\d])([A-Z])/g, '$1_$2')
             .replace(/-/g, '_')
             .toLowerCase();
};

// Usefull when using mixins
Netzke.aliasMethodChain = function(klass, method, feature) {
  klass[method + "Without" + feature.capitalize()] = klass[method];
  klass[method] = klass[method + "With" + feature.capitalize()];
};

Netzke.cache = [];

// Registering a Netzke component
Netzke.reg = function(xtype, klass) {
  if (!Ext.ComponentMgr.types[xtype]) {
    Ext.reg(xtype, klass);
    Netzke.cache.push(xtype);
  }
};

Netzke.classes.Core.Mixin = {};

// Handle rpcresult type server events (responses to endpoint calls)
Ext.Direct.on('rpcresult', function(e){
    out.append(String.format('<p><i>{0}</i></p>', e.data));
            out.el.scrollTo('t', 100000, true);
});

Netzke.classes.NetzkeRemotingProvider=Ext.extend(Ext.direct.RemotingProvider,{
  getCallData: function(t){
    return {
      act: t.action, // rails doesn't really support having a parameter named "action"
      method: t.method,
      data: t.data,
      type: 'rpc',
      tid: t.tid
    }
  },
  addAction: function(action, methods) {
    var cls = this.namespace[action] || (this.namespace[action] = {});
    for(var i = 0, len = methods.length; i < len; i++){
        var m = methods[i];
        cls[m.name] = this.createMethod(action, m);
      }
  },
  onData: function(opt, success, xhr){
    // process response regardess of status
    // i.e. in a batch request,
    // - we request tids 1,2,3.
    // - server is able to process 1 but not 2
    // - server will stop and *not* process 3, because it could be dependant on 2 (this best possible approach to this
    //   situation, as we don't have transactions)
    // - server will respond with status 500, indicating a fault
    // - in the response, server will respond with the result from tid 1
    // - client marks tid 1 as success (deletes the transaction from pending), and will retry 2 and 3 - this is the
    //   change in Ext.direct.RemotingProvider's default behaviour
    try {
    } catch (err) {
      // ignore error
    }
    var events=this.getEvents(xhr);

    for(var i = 0, len = events.length; i < len; i++){
      var e = events[i],
      t = this.getTransaction(e);
      this.fireEvent('data', this, e);
      if(t){
        this.doCallback(t, e, true);
        Ext.Direct.removeTransaction(t);
      }
    }
    
    Netzke.classes.NetzkeRemotingProvider.superclass.onData.call(this, opt, success, xhr);    
  }
    
  
});

Netzke.netzkeRemotingProvider=new Netzke.classes.NetzkeRemotingProvider({
  "type":"remoting",       // create a Ext.direct.RemotingProvider
  "url": Netzke.RelativeUrlRoot + "/netzke/direct/", // url to connect to the Ext.Direct server-side router.
  "namespace":"Netzke.providers", // namespace to create the Remoting Provider in
  "actions": {},
  "maxRetries": 2, // try to dispatch every rpc 3 times
  "enableBuffer": true, // buffer/batch requests within 10ms timeframe
  "timeout": 30000 // 30s timeout per request
});

Ext.Direct.addProvider(Netzke.netzkeRemotingProvider);

// Properties/methods common to all Netzke component classes
Netzke.componentMixin = Ext.applyIf(Netzke.classes.Core.Mixin, {
  isNetzke: true, // to distinguish Netzke components from regular Ext components
  latestResult: {}, // latest result returned from the server via an API call
  /*
  Overriding the constructor to only apply an "alias method chain" to initComponent
  */
  // constructor: function(config){
    // Netzke.aliasMethodChain(this, "initComponent", "netzke");
    // receiver.superclass.constructor.call(this, config);
  // },

  /*
  Dynamically creates methods for api points, so that we could later call them like: this.myEndpointMethod()
  using Ext.Direct
  */
  processEndpoints: function(){
    var endpoints = this.endpoints || [];
    endpoints.push('deliver_component'); // all Netzke components get this endpoint
    var directActions = [];
    var that=this;
    Ext.each(endpoints, function(intp){
      directActions.push({"name":intp.camelize(true), "len":1});
      //this[intp.camelize(true)] = function(args, callback, scope){ this.callServer(intp, args, callback, scope); }
      this[intp.camelize(true)] = function(arg, callback, scope) {
        Netzke.runningRequests++;
        scope=scope || that;
        Netzke.providers[this.id][intp.camelize(true)].call(typeof scope != 'undefined' ? scope : that, arg, function(result, remotingEvent) {
          if(remotingEvent.message) {
            console.error("RPC event indicates an error: ", remotingEvent);
            throw new Error(remotingEvent.message);
          }
          that.bulkExecute(result); // invoke the endpoint result on the calling component
          if(typeof callback == "function") {
            callback.call(scope, that.latestResult); // invoke the callback on the provided scope, or on the calling component if no scope set. Pass latestResult to callback
          }
          Netzke.runningRequests--;
        });
      }
    }, this);

    Netzke.netzkeRemotingProvider.addAction(this.id, directActions);

  },

  /*
  Detects component placeholders in the passed object (typically, "items"),
  and merges them with the corresponding config from this.components.
  This way it becomes ready to be instantiated properly by Ext.
  */
  detectComponents: function(o){
    if (Ext.isObject(o)) {
      if (o.items) this.detectComponents(o.items);
    } else if (Ext.isArray(o)) {
      var a = o;
      Ext.each(a, function(el, i){
        if (el.component) {
          a[i] = Ext.apply(this.components[el.component.camelize(true)], el);
          delete a[i].component;
        } else if (el.items) this.detectComponents(el.items);
      }, this);
    }
  },

  /*
  Evaluates CSS
  */
  evalCss : function(code){
    var head = Ext.fly(document.getElementsByTagName('head')[0]);
    Ext.DomHelper.append(head, {
      tag: 'style',
      type: 'text/css',
      html: code
    });
  },

  /*
  Evaluates JS
  */
  evalJs : function(code){
    eval(code);
  },

  /*
  Gets id in the context of provided parent.
  For example, the components "properties", being a child of "books" has global id "books__properties",
  which *is* its widegt's real id. This methods, with the instance of "books" passed as parameter,
  returns "properties".
  */
  localId : function(parent){
    return this.id.replace(parent.id + "__", "");
  },

  /*
  Executes a bunch of methods. This method is called almost every time a communication to the server takes place.
  Thus the server side of a component can provide any set of commands to its client side.
  Args:
    - instructions: array of methods, in the order of execution.
      Each item is an object in one of the following 2 formats:
        1) {method1:args1, method2:args2}, where methodN is a name of a public method of this component; these methods are called in no particular order
        2) {component:component_id, methods:arrayOfMethods}, used for recursive call to bulkExecute on some child component

  Example:
    - [
        // the same as this.feedback("Your order is accepted")
        {feedback: "You order is accepted"},

        // the same as this.getChildComponent('users').bulkExecute([{setTitle:'Suprise!'}, {setDisabled:true}])
        {component:'users', methods:[{setTitle:'Suprise!'}, {setDisabled:true}] },

        // ... etc:
        {updateStore:{records:[[1, 'Name1'],[2, 'Name2']], total:10}},
        {setColums:[{},{}]},
        {setMenus:[{},{}]},
        ...
      ]
  */
  bulkExecute : function(instructions){
    if (Ext.isArray(instructions)) {
      Ext.each(instructions, function(instruction){ this.bulkExecute(instruction)}, this);
    } else {
      for (var instr in instructions) {
        if (Ext.isFunction(this[instr])) {
          // Executing the method. If arguments are an array, expand that into arguments.
          this[instr].apply(this, Ext.isArray(instructions[instr]) ? instructions[instr] : [instructions[instr]]);
        } else {
          var childComponent = this.getChildComponent(instr);
          if (childComponent) {
            childComponent.bulkExecute(instructions[instr]);
          } else {
            throw "Netzke: Unknown method or child component '" + instr +"' in component '" + this.id + "'"
          }
        }
      }
    }
  },

  // Returns API url based on provided API point
  buildApiUrl: function(endpoint){
    Netzke.deprecationWarning("buildApiUrl() is deprecated. Use endpointUrl() instead.");
    return this.endpointUrl(endpoint);
  },

  endpointUrl: function(endpoint){
<<<<<<< HEAD
    Netzke.deprecationWarning("endpointUrl() is deprecated. Use Ext.direct counterparts instead.\nFor example, specify a DirectProxy instead of HttpProxy ( proxy: new Ext.data.DirectProxy({directFn: Netzke.providers[this.id].endPoint}) ),\nor specify api instead of url config option for BasicForm ( api: { load: Netzke.providers[this.id].loadEndPoint, submit: Netzke.providers[this.id].submitEndPoint} )");
    return Netzke.RelativeUrlRoot + "/netzke/" + this.id + "__" + endpoint;
=======
    return Netzke.RelativeUrlRoot + "/netzke/dispatcher?address=" + this.id + "__" + endpoint;
>>>>>>> 5f2d4de7
  },

  // Does the call to the server and processes the response
  callServer : function(intp, params, callback, scope){
    Netzke.runningRequests++;
    if (!params) params = {};
      Ext.Ajax.request({
      params: params,
      url: this.endpointUrl(intp),
      callback: function(options, success, response){
        if (success && response.responseText) {
          // execute commands from server
          this.bulkExecute(Ext.decode(response.responseText));

          // provide callback if needed
          if (typeof callback == 'function') {
            if (!scope) scope = this;
            callback.apply(scope, [this.latestResult]);
          }
        }
        Netzke.runningRequests--;
      },
      scope : this
    });
  },

  setResult: function(result) {
    this.latestResult = result;
  }
});


// Netzke extensions for Ext.Container
Ext.override(Ext.Container, {
  // Instantiates an component by its config. If it appears to be a window, shows it instead of adding as item.
  // TODO: there must be a method to just instantiate a component, but not to add/show it instantly.
  instantiateChild : function(config){
    var instance = Ext.create(config);
    if (instance.isXType("window")) {
      instance.show();
    } else {
      this.remove(this.getNetzkeComponent()); // first delete previous component
      this.add(instance);

      // Sometimes a child is getting loaded into a hidden container...
      if (this.isVisible()) {
        this.doLayout();
      } else {
        this.on('show', function(cmp){cmp.doLayout();}, {single: true});
      }

    }
    return instance;
  },

  /**
    Get Netzke component that this Ext.Container is part of (*not* the parent component, for which call getParent)
    It searches up the Ext.Container hierarchy until it finds a Container that has isNetzke property set to true
    (or until it reaches the top).
  */
  getOwnerComponent : function(){
    if (this.initialConfig.isNetzke) {
      return this;
    } else {
      if (this.ownerCt){
        return this.ownerCt.getOwnerComponent()
      } else {
        return null
      }
    }
  },

  // Get the component that we are hosting
  getNetzkeComponent: function(){
    return this.items ? this.items.first() : null; // need this check in case when the container is not yet rendered, like an inactive tab in the TabPanel
  },

  // Remove the child
  removeChild : function(){
    this.remove(this.getNetzkeComponent());
  }
});


// Feedback Ghost
Netzke.FeedbackGhost = function(){};
Ext.apply(Netzke.FeedbackGhost.prototype, {
  showFeedback: function(msg){
    var createBox = function(s, l){
        return ['<div class="msg">',
                '<div class="x-box-tl"><div class="x-box-tr"><div class="x-box-tc"></div></div></div>',
                '<div class="x-box-ml"><div class="x-box-mr"><div class="x-box-mc">', s, '</div></div></div>',
                '<div class="x-box-bl"><div class="x-box-br"><div class="x-box-bc"></div></div></div>',
                '</div>'].join('');
    }

    var showBox = function(msg, lvl){
      if (!lvl) {lvl = 'notice'};

      var msgCt = Ext.get('netzke-feedback') || Ext.DomHelper.insertFirst(document.body, {id: 'netzke-feedback', 'class':'netzke-feedback'}, true);

      var m = Ext.DomHelper.append(msgCt, {html:createBox(msg,lvl)}, true);
      m.slideIn('t').pause(2).ghost("b", {remove:true});
    }

    if (typeof msg != 'string') {
      var compoundMsg = "";
      Ext.each(msg, function(m){
        compoundMsg += m.msg + '<br>';
      });
      if (compoundMsg != "") showBox(compoundMsg, null); // the second parameter will be level
    } else {
      showBox(msg);
    }
  }
});<|MERGE_RESOLUTION|>--- conflicted
+++ resolved
@@ -145,11 +145,11 @@
         Ext.Direct.removeTransaction(t);
       }
     }
-    
-    Netzke.classes.NetzkeRemotingProvider.superclass.onData.call(this, opt, success, xhr);    
-  }
-    
-  
+
+    Netzke.classes.NetzkeRemotingProvider.superclass.onData.call(this, opt, success, xhr);
+  }
+
+
 });
 
 Netzke.netzkeRemotingProvider=new Netzke.classes.NetzkeRemotingProvider({
@@ -308,12 +308,8 @@
   },
 
   endpointUrl: function(endpoint){
-<<<<<<< HEAD
     Netzke.deprecationWarning("endpointUrl() is deprecated. Use Ext.direct counterparts instead.\nFor example, specify a DirectProxy instead of HttpProxy ( proxy: new Ext.data.DirectProxy({directFn: Netzke.providers[this.id].endPoint}) ),\nor specify api instead of url config option for BasicForm ( api: { load: Netzke.providers[this.id].loadEndPoint, submit: Netzke.providers[this.id].submitEndPoint} )");
     return Netzke.RelativeUrlRoot + "/netzke/" + this.id + "__" + endpoint;
-=======
-    return Netzke.RelativeUrlRoot + "/netzke/dispatcher?address=" + this.id + "__" + endpoint;
->>>>>>> 5f2d4de7
   },
 
   // Does the call to the server and processes the response
