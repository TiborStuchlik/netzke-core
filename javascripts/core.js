--- conflicted
+++ resolved
@@ -17,33 +17,33 @@
 
 // implementation of totalProperty, successProperty and root configuration options for ArrayReader
 Ext.data.ArrayReader = Ext.extend(Ext.data.JsonReader, {
-    readRecords : function(o){
-      var sid = this.meta ? this.meta.id : null;
-      var recordType = this.recordType, fields = recordType.prototype.fields;
-      var records = [];
-      // console.info(this.meta);
-      var root = o[this.meta.root] || o, totalRecords = o[this.meta.totalProperty], success = o[this.meta.successProperty];
-      for(var i = 0; i < root.length; i++){
-        var n = root[i];
-          var values = {};
-          var id = ((sid || sid === 0) && n[sid] !== undefined && n[sid] !== "" ? n[sid] : null);
-          for(var j = 0, jlen = fields.length; j < jlen; j++){
-                var f = fields.items[j];
-                var k = f.mapping !== undefined && f.mapping !== null ? f.mapping : j;
-                var v = n[k] !== undefined ? n[k] : f.defaultValue;
-                v = f.convert(v, n);
-                values[f.name] = v;
-            }
-          var record = new recordType(values, id);
-          record.json = n;
-          records[records.length] = record;
+  readRecords : function(o){
+    var sid = this.meta ? this.meta.id : null;
+    var recordType = this.recordType, fields = recordType.prototype.fields;
+    var records = [];
+    // console.info(this.meta);
+    var root = o[this.meta.root] || o, totalRecords = o[this.meta.totalProperty], success = o[this.meta.successProperty];
+    for(var i = 0; i < root.length; i++){
+      var n = root[i];
+      var values = {};
+      var id = ((sid || sid === 0) && n[sid] !== undefined && n[sid] !== "" ? n[sid] : null);
+      for(var j = 0, jlen = fields.length; j < jlen; j++){
+        var f = fields.items[j];
+        var k = f.mapping !== undefined && f.mapping !== null ? f.mapping : j;
+        var v = n[k] !== undefined ? n[k] : f.defaultValue;
+        v = f.convert(v, n);
+        values[f.name] = v;
       }
-      return {
-          records : records,
-          totalRecords : totalRecords,
-          success : success
-      };
+      var record = new recordType(values, id);
+      record.json = n;
+      records[records.length] = record;
     }
+    return {
+      records : records,
+      totalRecords : totalRecords,
+      success : success
+    };
+  }
 });
 
 // Methods common to all widget classes
@@ -96,31 +96,6 @@
 
 // Make Panel with layout 'fit' capable to dynamically load widgets
 Ext.override(Ext.Panel, {
-<<<<<<< HEAD
-	getWidget: function(){
-		return this.items.get(0)
-	},
-	
-	loadWidget: function(url, params){
-		if (!params) params = {}
-		
-		this.remove(this.getWidget()); // first delete previous widget
-		
-		if (!url) return false;
-		
-		// we will let the server know which components we have cached
-		var cachedComponentNames = [];
-		for (name in Ext.componentCache) {
-			cachedComponentNames.push(name);
-		}
-		
-		this.disable(); // to visually emphasize loading
-		
-		Ext.Ajax.request(
-			{url:url, params:Ext.apply(params, {components_cache:Ext.encode(cachedComponentNames)}), script:false, callback:function(panel, success, response){
-				var response = Ext.decode(response.responseText);
-				if (response['classDefinition']) eval(response['classDefinition']); // evaluate widget's class if it was sent
-=======
   getWidget: function(){
     return this.items.get(0)
   },
@@ -130,6 +105,8 @@
     
     this.remove(this.getWidget()); // first delete previous widget
     
+    if (!url) return false; // don't load any widget if the url is null
+
     // we will let the server know which components we have cached
     var cachedComponentNames = [];
     for (name in Ext.componentCache) {
@@ -142,7 +119,6 @@
       {url:url, params:Ext.apply(params, {components_cache:Ext.encode(cachedComponentNames)}), script:false, callback:function(panel, success, response){
         var response = Ext.decode(response.responseText);
         if (response['classDefinition']) eval(response['classDefinition']); // evaluate widget's class if it was sent
->>>>>>> 93add309
 
         response.config.parent = this // we might want to know the parent panel in advance (e.g. to know its size)
         var instance = new Ext.componentCache[response.config.widgetClassName](response.config)
