--- conflicted
+++ resolved
@@ -187,20 +187,10 @@
         Netzke.runningRequests++;
 
         scope = scope || that;
-<<<<<<< HEAD
 
         var remotingArgs = {args: args, configs: cfgs};
 
-        // call RemotingMethod
-        Netzke.providers[config.path][methodName].call(scope, remotingArgs, function(result, remotingEvent) {
-          if(remotingEvent.message) {
-            console.error("RPC event indicates an error: ", remotingEvent);
-            throw new Error(remotingEvent.message);
-          }
-=======
->>>>>>> 9b661291
-
-        Netzke.providers[config.id][methodName].call(scope, arg, function(result, e) {
+        Netzke.providers[config.id][methodName].call(scope, remotingArgs, function(result, e) {
           var callbackParam = e;
 
           if (Ext.getClass(e) == Ext.direct.RemotingEvent) { // means we didn't get an exception
@@ -365,24 +355,8 @@
   netzkeComponentDelivered: function(config){
     config.netzkeParent = this;
 
-    // retrieve the loading config for this component
-<<<<<<< HEAD
-    var storedConfig = this.componentsBeingLoaded[config.loadingId] || {};
-    var callbackParam;
-    delete this.componentsBeingLoaded[config.loadingId];
-
-    if (storedConfig.config) {
-      config.clientConfig = storedConfig.config;
-    }
-
-    if (storedConfig.loadMaskCmp) {
-      storedConfig.loadMaskCmp.hide();
-      storedConfig.loadMaskCmp.destroy();
-    }
-=======
     var storedConfig = this.netzkeUndoLoadingComponent(config.name),
         callbackParam;
->>>>>>> 9b661291
 
     if (storedConfig.configOnly) {
       callbackParam = config;
