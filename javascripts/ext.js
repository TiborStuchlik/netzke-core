// Because of Netzke's double-underscore notation, Ext.TabPanel should have a different id-delimiter (yes, this should be in netzke-core)
Ext.TabPanel.prototype.idDelimiter = "___";

Ext.QuickTips.init();

// We don't want no state managment by default, thank you!
Ext.state.Provider.prototype.set = function(){};

// Check Ext JS version
(function(){
  var requiredExtVersion = "4.0.0.0.dev";
  var currentExtVersion = Ext.getVersion('core').toArray().join(".");
  if (requiredExtVersion !== currentExtVersion) {
    Netzke.deprecationWarning("Need Ext " + requiredExtVersion + ". You have " + currentExtVersion + ".");
  }
})();

<<<<<<< HEAD
Ext.define('Netzke.classes.NetzkeRemotingProvider', {
  extend: 'Ext.direct.RemotingProvider',
=======
Netzke.classes.NetzkeRemotingProvider = Ext.extend(Ext.direct.RemotingProvider, {
>>>>>>> 4fcea554
  getCallData: function(t){
    return {
      act: t.action, // rails doesn't really support having a parameter named "action"
      method: t.method,
      data: t.data,
      type: 'rpc',
      tid: t.tid
    }
  },

  addAction: function(action, methods) {
    var cls = this.namespace[action] || (this.namespace[action] = {});
    for(var i = 0, len = methods.length; i < len; i++){
        var m = methods[i];
        cls[m.name] = this.createMethod(action, m);
      }
  },

  // process response regardess of status
  // i.e. in a batch request,
  // - we request tids 1,2,3.
  // - server is able to process 1 but not 2
  // - server will stop and *not* process 3, because it could be dependant on 2 (this best possible approach to this
  //   situation, as we don't have transactions)
  // - server will respond with status 500, indicating a fault
  // - in the response, server will respond with the result from tid 1
  // - client marks tid 1 as success (deletes the transaction from pending), and will retry 2 and 3 - this is the
  //   change in Ext.direct.RemotingProvider's default behaviour
  onData: function(opt, success, xhr){
    var events=this.getEvents(xhr);

    for(var i = 0, len = events.length; i < len; i++){
      var e = events[i],
      t = this.getTransaction(e);
      this.fireEvent('data', this, e);
      if(t){
        this.doCallback(t, e, true);
        Ext.Direct.removeTransaction(t);
      }
    }

    Netzke.classes.NetzkeRemotingProvider.superclass.onData.call(this, opt, success, xhr);
  }
});

Netzke.directProvider = new Netzke.classes.NetzkeRemotingProvider({
  "type": "remoting",       // create a Ext.direct.RemotingProvider
  "url": Netzke.RelativeUrlRoot + "/netzke/direct/", // url to connect to the Ext.Direct server-side router.
  "namespace": "Netzke.providers", // namespace to create the Remoting Provider in
  "actions": {},
  "maxRetries": Netzke.core.directMaxRetries,
  "enableBuffer": true, // buffer/batch requests within 10ms timeframe
  "timeout": 30000 // 30s timeout per request
});

Ext.Direct.addProvider(Netzke.directProvider);

Ext.apply(Netzke.classes.Core.Mixin, {
  height: 400,
  border: false,

  /*
  Mask shown during loading of a component. Set to false to not mask. Pass config for Ext.LoadMask for configuring msg/cls, etc.
  Set msg to null if mask without any msg is desirable.
  */
  componentLoadMask: true,

  /* initComponent common for all Netzke components */
  initComponentWithNetzke: function(){
    this.normalizeActions();

    this.detectActions(this);

    this.detectComponents(this.items);

    this.normalizeTools();

    this.processEndpoints();

    // This is where the references to different callback functions will be stored
    this.callbackHash = {};

    // This is where we store the information about components that are currently being loaded with this.loadComponent()
    this.componentsBeingLoaded = {};

    // Set title
    if (this.mode === "config"){
      if (!this.title) {
        this.title = '[' + this.id + ']';
      } else {
        this.title = this.title + ' [' + this.id + ']';
      }
    } else {
      if (!this.title) {
        this.title = this.id.humanize();
      }
    }

    // Call the original initComponent
    this.initComponentWithoutNetzke();
  },

  /*
  Dynamically creates methods for endpoints, so that we could later call them like: this.myEndpointMethod() (using Ext.Direct)
  */
  processEndpoints: function(){
    var endpoints = this.endpoints || [];
    endpoints.push('deliver_component'); // all Netzke components get this endpoint
    var directActions = [];
    var that=this;

    Ext.each(endpoints, function(intp){
      directActions.push({"name":intp.camelize(true), "len":1});
      this[intp.camelize(true)] = function(arg, callback, scope) {
        Netzke.runningRequests++;
        scope=scope || that;
        Netzke.providers[this.id][intp.camelize(true)].call(typeof scope != 'undefined' ? scope : that, arg, function(result, remotingEvent) {
          if(remotingEvent.message) {
            console.error("RPC event indicates an error: ", remotingEvent);
            throw new Error(remotingEvent.message);
          }
          that.bulkExecute(result); // invoke the endpoint result on the calling component
          if(typeof callback == "function") {
            callback.call(scope, that.latestResult); // invoke the callback on the provided scope, or on the calling component if no scope set. Pass latestResult to callback
          }
          Netzke.runningRequests--;
        });
      }
    }, this);

    Netzke.directProvider.addAction(this.id, directActions);
  },

  normalizeTools: function() {
    if (this.tools) {
      var normTools = [];
      Ext.each(this.tools, function(tool){
        // Create an event for each action (so that higher-level components could interfere)
        this.addEvents(tool.id+'click');

        var handler = this.toolActionHandler.createDelegate(this, [tool]);
        normTools.push({id : tool, handler : handler, scope : this});
      }, this);
      this.tools = normTools;
    }
  },

  /*
  Replaces actions configs with Ext.Action instances, assigning default handler to them
  */
  normalizeActions : function(){
    var normActions = {};
    for (var name in this.actions) {
      // Create an event for each action (so that higher-level components could interfere)
      this.addEvents(name+'click');

      // Configure the action
      var actionConfig = Ext.apply({}, this.actions[name]); // do not modify original this.actions
      actionConfig.customHandler = actionConfig.handler;
      actionConfig.handler = Ext.Function.bind(this.actionHandler, this); // handler common for all actions
      actionConfig.name = name;
      normActions[name] = new Ext.Action(actionConfig);
    }
    delete(this.actions);
    this.actions = normActions;
  },

  /*
  Detects action configs in the passed object, and replaces them with instances of Ext.Action created by normalizeActions().
  This detects action in arbitrary level of nesting, which means you can put any other components in your toolbar, and inside of them specify menus/items or even toolbars.
  */
  detectActions: function(o){
    if (Ext.isObject(o)) {
      if ((typeof o.handler === 'string') && Ext.isFunction(this[o.handler.camelize(true)])) {
         // This button config has a handler specified as string - replace it with reference to a real function if it exists
        o.handler = this[o.handler.camelize(true)].createDelegate(this);
      }
      // TODO: this should be configurable!
      Ext.each(["bbar", "tbar", "fbar", "menu", "items", "contextMenu", "buttons"], function(key){
        if (o[key]) {
          var items = [].concat(o[key]); // we need to do it in order to esure that this instance has a separate bbar/tbar/etc, NOT shared via class' prototype
          delete(o[key]);
          o[key] = items;
          this.detectActions(o[key]);
        }
      }, this);
    } else if (Ext.isArray(o)) {
      var a = o;
      Ext.each(a, function(el, i){
        if (Ext.isObject(el)) {
          if (el.action) {
            if (!this.actions[el.action.camelize(true)]) throw "Netzke: action '"+el.action+"' not defined";
            a[i] = this.actions[el.action.camelize(true)];
            delete(el);
          } else {
            this.detectActions(el);
          }
        }
      }, this);
    }
  },

  /*
  Loads a component. Config options:
  'name' (required) - the name of the child component to load
  'container' - the id of a panel with the 'fit' layout where the loaded component will be instantiated
  'callback' - function that gets called after the component is loaded. It receives the component's instance as parameter.
  'scope' - scope for the callback.
  */
  loadComponent: function(params){
    if (params.id) {
      params.name = params.id;
      Netzke.deprecationWarning("Using 'id' in loadComponent is deprecated. Use 'name' instead.");
    }

    params.name = params.name.underscore();

    // params that will be provided for the server API call (deliver_component); all what's passed in params.params is merged in. This way we exclude from sending along such things as :scope, :callback, etc.
    var serverParams = params.params || {};
    serverParams.name = params.name;

    // coma-separated list of xtypes of already loaded classes
    serverParams.cache = Netzke.cache.join();

    var storedConfig = this.componentsBeingLoaded[params.name] = {};

    // Remember where the loaded component should be inserted into
    if (params.container) {
      storedConfig.container = params.container;
    }

    // remember the passed callback for the future (per loaded component, as there may be simultaneous ongoing calls)
    if (params.callback) {
      storedConfig.callback = params.callback;
      storedConfig.scope = params.scope;
      // this.callbackHash[params.name.underscore()] = params.callback;
    }

    var container = params.container && Ext.getCmp(params.container);
    if (container) {
      // remove the old component if the container is specified
      container.removeChild();
    }

    // Show loading mask if possible
    var containerEl = (container || this).getEl();
    if (this.componentLoadMask && containerEl){
      storedConfig.loadMaskCmp = new Ext.LoadMask(containerEl, this.componentLoadMask);
      storedConfig.loadMaskCmp.show();
    }

    // do the remote API call
    this.deliverComponent(serverParams);
  },

  /*
  Called by the server after we ask him to load a component
  */
  componentDelivered : function(config){
    // retrieve the loading config for this component
    var storedConfig = this.componentsBeingLoaded[config.name] || {};
    delete this.componentsBeingLoaded[config.name];

    if (storedConfig.loadMaskCmp) {
      storedConfig.loadMaskCmp.hide();
      storedConfig.loadMaskCmp.destroy();
    }

    // instantiate and render it
    var componentInstance = this.instantiateAndRenderComponent(config, storedConfig.container);

    if (storedConfig.callback) {
      storedConfig.callback.call(storedConfig.scope || this, componentInstance);
    }

    this.fireEvent('componentload', componentInstance);
  },

  /*
  Instantiates and renders a component with given config and container
  */
  instantiateAndRenderComponent : function(config, containerId){
    var componentInstance;
    if (containerId) {
      var container = Ext.getCmp(containerId);
      componentInstance = container.instantiateChild(config);
    } else {
      componentInstance = this.instantiateChild(config);
    }
    return componentInstance;
  },

  /*
  Instantiates and inserts a component into a container with layout 'fit'.
  Arg: an JS object with the following keys:
    - id: id of the receiving container
    - config: configuration of the component to be instantiated and inserted into the container
  */
  // renderComponentInContainer : function(params){
  //   var cont = Ext.getCmp(params.container);
  //   if (cont) {
  //     cont.instantiateChild(params.config);
  //   } else {
  //     this.instantiateChild(params.config);
  //   }
  // },

  /*
  Returns the parent component
  */
  getParent: function(){
    // simply cutting the last part of the id: some_parent__a_kid__a_great_kid => some_parent__a_kid
    var idSplit = this.id.split("__");
    idSplit.pop();
    var parentId = idSplit.join("__");

    return parentId === "" ? null : Ext.getCmp(parentId);
  },

  /*
  Reloads current component (calls the parent to reload it as its component)
  */
  reload : function(){
    var parent = this.getParent();
    if (parent) {
      parent.loadComponent({id:this.localId(parent), container:this.ownerCt.id});
    } else {
      window.location.reload();
    }
  },

  /*
  Reconfigures the component
  */
  reconfigure: function(config){
    this.ownerCt.instantiateChild(config)
  },

  // Get the child component
  getChildComponent : function(id){
    if (id === "") {return this};
    id = id.underscore();
    var split = id.split("__");
    if (split[0] === 'parent') {
      split.shift();
      var childInParentScope = split.join("__");
      return this.getParent().getChildComponent(childInParentScope);
    } else {
      return Ext.getCmp(this.id+"__"+id);
    }
  },

  // At this moment component is fully initializied
  commonAfterConstructor : function(config){

    // Add the menus
    if (this.initialConfig.menu) {this.addMenu(this.initialConfig.menu, this);}

    // generic events
    this.addEvents(
      'componentload' // fired when a child is dynamically loaded
    );

    // Cleaning up on destroy
    this.on('beforedestroy', function(){
      this.cleanUpMenu();
    }, this);

    this.callbackHash = {};

    if (this.afterConstructor) this.afterConstructor(config);
  },

  feedback:function(msg){
    if (this.initialConfig && this.initialConfig.quiet) {
      return false;
    }

    if (this.feedbackGhost) {
      this.feedbackGhost.showFeedback(msg);
    } else {
      // there's no application to show the feedback - so, we do it ourselves
      if (typeof msg == 'string'){
        alert(msg);
      } else {
        var compoundResponse = "";
        Ext.each(msg, function(m){
          compoundResponse += m.msg + "\n"
        });
        if (compoundResponse != "") {
          alert(compoundResponse);
        }
      }
    }
  },

  // Common handler for all component's actions. <tt>comp</tt> is the Component that triggered the action (e.g. button or menu item)
  actionHandler : function(comp){
    var actionName = comp.name;
    // If firing corresponding event doesn't return false, call the handler
    if (this.fireEvent(actionName+'click', comp)) {
      var action = this.actions[actionName];
      var customHandler = action.initialConfig.customHandler;
      var methodName = (customHandler && customHandler.camelize(true)) || "on" + actionName.camelize();
      if (!this[methodName]) {throw "Netzke: action handler '" + methodName + "' is undefined"}

      // call the handler passing it the triggering component
      this[methodName](comp);
    }
  },

  // Common handler for tools
  toolActionHandler : function(tool){
    // If firing corresponding event doesn't return false, call the handler
    if (this.fireEvent(tool.id+'click')) {
      var methodName = "on"+tool.camelize();
      if (!this[methodName]) {throw "Netzke: handler for tool '"+tool+"' is undefined"}
      this[methodName]();
    }
  },

  onComponentLoad:Ext.emptyFn // gets overridden
});<|MERGE_RESOLUTION|>--- conflicted
+++ resolved
@@ -15,12 +15,8 @@
   }
 })();
 
-<<<<<<< HEAD
 Ext.define('Netzke.classes.NetzkeRemotingProvider', {
   extend: 'Ext.direct.RemotingProvider',
-=======
-Netzke.classes.NetzkeRemotingProvider = Ext.extend(Ext.direct.RemotingProvider, {
->>>>>>> 4fcea554
   getCallData: function(t){
     return {
       act: t.action, // rails doesn't really support having a parameter named "action"
